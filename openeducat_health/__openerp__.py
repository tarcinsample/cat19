# -*- coding: utf-8 -*-
###############################################################################
#
#    Tech-Receptives Solutions Pvt. Ltd.
#    Copyright (C) 2009-TODAY Tech-Receptives(<http://www.techreceptives.com>).
#
#    This program is free software: you can redistribute it and/or modify
#    it under the terms of the GNU Lesser General Public License as
#    published by the Free Software Foundation, either version 3 of the
#    License, or (at your option) any later version.
#
#    This program is distributed in the hope that it will be useful,
#    but WITHOUT ANY WARRANTY; without even the implied warranty of
#    MERCHANTABILITY or FITNESS FOR A PARTICULAR PURPOSE.  See the
#    GNU Lesser General Public License for more details.
#
#    You should have received a copy of the GNU Lesser General Public License
#    along with this program.  If not, see <http://www.gnu.org/licenses/>.
#
###############################################################################

{
    'name': 'OpenEduCat Health',
    'version': '2.0.0',
    'category': 'Openerp Education',
    "sequence": 3,
    'summary': 'Manage Health',
    'complexity': "easy",
    'description': """
        This module adds the feature of health in Openeducat
    """,
    'author': 'Tech Receptives',
    'website': 'http://www.openeducat.org',
    'depends': ['openeducat_core'],
    'data': [
        'views/health_view.xml',
        'security/ir.model.access.csv',
        'health_menu.xml',
    ],
<<<<<<< HEAD
    'images': [
        'static/description/openeducat_health_banner.jpg',
=======
    'demo': [
        'demo/op.health.line.csv',
        'demo/op.health.csv'
>>>>>>> 132cae89
    ],
    'installable': True,
    'auto_install': False,
    'application': True,
}


# vim:expandtab:smartindent:tabstop=4:softtabstop=4:shiftwidth=4:<|MERGE_RESOLUTION|>--- conflicted
+++ resolved
@@ -37,14 +37,12 @@
         'security/ir.model.access.csv',
         'health_menu.xml',
     ],
-<<<<<<< HEAD
-    'images': [
-        'static/description/openeducat_health_banner.jpg',
-=======
     'demo': [
         'demo/op.health.line.csv',
         'demo/op.health.csv'
->>>>>>> 132cae89
+    ],
+    'images': [
+        'static/description/openeducat_health_banner.jpg',
     ],
     'installable': True,
     'auto_install': False,
