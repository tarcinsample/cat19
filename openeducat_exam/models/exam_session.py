--- conflicted
+++ resolved
@@ -87,7 +87,6 @@
         self.state = 'schedule'
 
     def act_held(self):
-<<<<<<< HEAD
         for rec in self:
             if rec.exam_ids:
                 not_done_exams = rec.exam_ids.filtered(lambda e: e.state != 'done')
@@ -102,9 +101,6 @@
                 ) % rec.name)
 
             rec.state = 'held'
-=======
-        self.state = 'held'
->>>>>>> d0affc8a
 
     def act_done(self):
         self.state = 'done'
