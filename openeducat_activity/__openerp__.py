--- conflicted
+++ resolved
@@ -41,14 +41,12 @@
         'views/student_view.xml',
         'activity_menu.xml'
     ],
-<<<<<<< HEAD
-    'images': [
-        'static/description/openeducat_activity_banner.jpg',
-=======
     'demo': [
         'demo/op.activity.type.csv',
         'demo/op.activity.csv',
->>>>>>> 132cae89
+    ],
+    'images': [
+        'static/description/openeducat_activity_banner.jpg',
     ],
     'installable': True,
     'auto_install': False,
