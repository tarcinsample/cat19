--- conflicted
+++ resolved
@@ -44,15 +44,13 @@
         'report/report_menu.xml',
         'attendance_menu.xml'
     ],
-<<<<<<< HEAD
-    'images': [
-        'static/description/openeducat_attendance_banner.jpg',
-=======
     'demo': [
         'demo/op.attendance.register.csv',
         'demo/op.attendance.sheet.csv',
         'demo/op.attendance.line.csv',
->>>>>>> 132cae89
+    ],
+    'images': [
+        'static/description/openeducat_attendance_banner.jpg',
     ],
     'installable': True,
     'auto_install': False,
