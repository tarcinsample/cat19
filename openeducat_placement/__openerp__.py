--- conflicted
+++ resolved
@@ -37,13 +37,11 @@
         'placement_menu.xml',
         'security/ir.model.access.csv'
     ],
-<<<<<<< HEAD
+    'demo': [
+        'demo/op.placement.offer.csv'
+    ],
     'images': [
         'static/description/openeducat_placement_banner.jpg',
-=======
-    'demo': [
-        'demo/op.placement.offer.csv'
->>>>>>> 132cae89
     ],
     'installable': True,
     'auto_install': False,
