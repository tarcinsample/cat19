--- conflicted
+++ resolved
@@ -47,15 +47,10 @@
             </div>
         </div>
         <div class="oe_span6">
-<<<<<<< HEAD
-            <p class="oe_mt32">You can easily create time table in between dates using wizard.</p>
-=======
             <p class="oe_mt32">Timetable contains all details of course, subject,
             time, day & else. Kanban & calandar view gives you better look to
             check it. You can have report for faculty & student for lectures
             in the week.</p>
-
->>>>>>> 75fb258e
         </div>
     </div>
 </section>
@@ -64,13 +59,8 @@
     <div class="oe_row oe_spaced">
         <h2 class="oe_slogan">Time Tables</h2>
         <div class="oe_span6">
-<<<<<<< HEAD
-            <p class="oe_mt32">You can create timetable based on period of faculties.
-            Kanban view of time table makes easier to track timetable.</p>
-=======
             <p class="oe_mt32">With Generate Timetable wizard you can easily
             create timetable for specific course & batch with vast date range.</p>
->>>>>>> 75fb258e
         </div>
         <div class="oe_span6">
             <div class="oe_row_img oe_centered">
